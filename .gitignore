# Generated files (Python)
__pycache__
.mypy_cache
.ipynb_checkpoints
*.egg-info

# IDE
.vscode/settings.json

# Test files
logs/*
<<<<<<< HEAD
tests/.config/*
.bash_history
.bash_logout
.bashrc
.profile
ray_bootstrap_key.pem
ray_bootstrap_config.yaml


# Sphinx documentation
doc/build/
=======
tests/.config/*
>>>>>>> e93b82fa
<|MERGE_RESOLUTION|>--- conflicted
+++ resolved
@@ -9,7 +9,6 @@
 
 # Test files
 logs/*
-<<<<<<< HEAD
 tests/.config/*
 .bash_history
 .bash_logout
@@ -20,7 +19,4 @@
 
 
 # Sphinx documentation
-doc/build/
-=======
-tests/.config/*
->>>>>>> e93b82fa
+doc/build/