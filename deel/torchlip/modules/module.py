# -*- coding: utf-8 -*-
# Copyright IRT Antoine de Saint Exupéry et Université Paul Sabatier Toulouse III - All
# rights reserved. DEEL is a research program operated by IVADO, IRT Saint Exupéry,
# CRIAQ and ANITI - https://www.deel.ai/
#
# Permission is hereby granted, free of charge, to any person obtaining a copy
# of this software and associated documentation files (the "Software"), to deal
# in the Software without restriction, including without limitation the rights
# to use, copy, modify, merge, publish, distribute, sublicense, and/or sell
# copies of the Software, and to permit persons to whom the Software is
# furnished to do so, subject to the following conditions:
#
# The above copyright notice and this permission notice shall be included in all
# copies or substantial portions of the Software.
#
# THE SOFTWARE IS PROVIDED "AS IS", WITHOUT WARRANTY OF ANY KIND, EXPRESS OR
# IMPLIED, INCLUDING BUT NOT LIMITED TO THE WARRANTIES OF MERCHANTABILITY,
# FITNESS FOR A PARTICULAR PURPOSE AND NONINFRINGEMENT. IN NO EVENT SHALL THE
# AUTHORS OR COPYRIGHT HOLDERS BE LIABLE FOR ANY CLAIM, DAMAGES OR OTHER
# LIABILITY, WHETHER IN AN ACTION OF CONTRACT, TORT OR OTHERWISE, ARISING FROM,
# OUT OF OR IN CONNECTION WITH THE SOFTWARE OR THE USE OR OTHER DEALINGS IN THE
# SOFTWARE.
# Copyright IRT Antoine de Saint Exupéry et Université Paul Sabatier Toulouse III - All
# rights reserved. DEEL is a research program operated by IVADO, IRT Saint Exupéry,
# CRIAQ and ANITI - https://www.deel.ai/
# =====================================================================================
"""
This module contains equivalents for Model and Sequential. These classes add support
for condensation and vanilla exportation.
"""
import abc
import copy
import logging
import math
from typing import Any

import numpy as np
<<<<<<< HEAD
from collections import OrderedDict
=======
import torch
>>>>>>> 89118849
from torch.nn import Sequential as TorchSequential

logger = logging.getLogger("deel.torchlip")


class LipschitzModule(abc.ABC):
    """
    This class allow to set lipschitz factor of a layer. Lipschitz layer must inherit
    this class to allow user to set the lipschitz factor.

    Warning:
         This class only regroup useful functions when developing new Lipschitz layers.
         But it does not ensure any property about the layer. This means that
         inheriting from this class won't ensure anything about the lipschitz constant.
    """

    # The target coefficient:
    _coefficient_lip: float

    def __init__(self, coefficient_lip: float = 1.0):
        self._coefficient_lip = coefficient_lip

    def _hook(self, module, inputs):
        setattr(module, "weight", getattr(module, "weight") * self._coefficient_lip)

    @abc.abstractmethod
    def vanilla_export(self):
        """
        Convert this layer to a corresponding vanilla torch layer (when possible).

        Returns:
             A vanilla torch version of this layer.
        """
        pass


class Sequential(TorchSequential, LipschitzModule):
    def __init__(
        self,
        *args: Any,
        k_coef_lip: float = 1.0,
    ):
        """
        Equivalent of torch.Sequential but allow to set k-lip factor globally. Also
        support condensation and vanilla exportation.
        For now constant repartition is implemented (each layer
        get n_sqrt(k_lip_factor), where n is the number of layers)
        But in the future other repartition function may be implemented.

        Args:
            layers: list of layers to add to the model.
            name: name of the model, can be None
            k_coef_lip: the Lipschitz coefficient to ensure globally on the model.
        """
        TorchSequential.__init__(self, *args)
        LipschitzModule.__init__(self, k_coef_lip)
        
        def isTorchModuleAlreadyLipschitz(module: torch.nn.Module) -> bool:
            """
            Check if PyTorch module is safe to use (already 1-Lipschitz).
            See table in documentation:
            https://deel-ai.github.io/deel-torchlip/basic_example.html#which-modules-are-safe-to-use

            Args:
                module (TorchModule): PyTorch module

            Returns:
                bool: True if module is already Lipschitz; otherwise False
            """
            supported = [
                torch.nn.MaxPool1d, torch.nn.MaxPool2d, torch.nn.MaxPool3d,
                torch.nn.Flatten,
                torch.nn.ReLU, torch.nn.ELU,
                torch.nn.Sigmoid, torch.nn.LogSigmoid,
                torch.nn.Tanh
            ]
            for module_cls in supported:
                if isinstance(module, module_cls):
                    return True
            return False

        # Force the Lipschitz coefficient:
        n_layers = np.sum(
            (isinstance(layer, LipschitzModule) for layer in self.children())
        )
        for module in self.children():
            if isinstance(module, LipschitzModule):
                module._coefficient_lip = math.pow(k_coef_lip, 1 / n_layers)
            elif isinstance(module, torch.nn.module) and isTorchModuleAlreadyLipschitz(module):
                pass
            else:
                logger.warning(
                    "Sequential model contains a layer which is not a Lipschitz layer: {}".format(  # noqa: E501
                        module
                    )
                )

    def vanilla_export(self):
        """
        Exports this model to a vanilla torch Sequential.

        This method only works for flat sequential. Lipschitz modules are converted
        using their own `vanilla_export` method while non-Lipschitz modules are simply
        copied using `copy.deepcopy`.

        Returns:
            A Vanilla torch.nn.Sequential model.
        """
        layers = []
        for name, layer in self.named_children():
            if isinstance(layer, LipschitzModule):
                layers.append((name, layer.vanilla_export()))
            else:
                layers.append((name, copy.deepcopy(layer)))
        return TorchSequential(OrderedDict(layers))<|MERGE_RESOLUTION|>--- conflicted
+++ resolved
@@ -35,12 +35,9 @@
 from typing import Any
 
 import numpy as np
-<<<<<<< HEAD
+import torch
+from torch.nn import Sequential as TorchSequential
 from collections import OrderedDict
-=======
-import torch
->>>>>>> 89118849
-from torch.nn import Sequential as TorchSequential
 
 logger = logging.getLogger("deel.torchlip")
 
